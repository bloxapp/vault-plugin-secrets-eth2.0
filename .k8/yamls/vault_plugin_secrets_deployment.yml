---
apiVersion: extensions/v1beta1
kind: Ingress
metadata:
  name: vault-plugin-secrets
  namespace: REPLACE_NAMESPACE
  annotations:
    kubernetes.io/ingress.class: nginx-internal
  labels:
    application: vault-plugin-secrets
spec:
  rules:
  - host: 'vault.stage.bloxinfra.com'
    http:
      paths:
      - backend:
          serviceName: vault-plugin-secrets-svc
          servicePort: 80
        path: /
---
apiVersion: v1
kind: Service
metadata:
  name: vault-plugin-secrets-svc
  namespace: REPLACE_NAMESPACE
  labels:
    application: vault-plugin-secrets
spec:
  type: ClusterIP
  ports:
    - port: 80
      protocol: TCP
      targetPort: 8200
      name: port8200
  selector:
    application: vault-plugin-secrets
---
apiVersion: REPLACE_API_VERSION 
kind: Deployment
metadata:
  namespace: REPLACE_NAMESPACE 
  name: vault-plugin-secrets
spec:
  replicas: 1
  revisionHistoryLimit: 1
  selector:
    matchLabels:
      name: vault-plugin-secrets
  template:
    metadata:
      labels:
        name: vault-plugin-secrets
    spec:
      containers:
      - name: vault-plugin-secrets
        image: REPLACE_DOCKER_REPO:REPLACE_IMAGETAG 
        imagePullPolicy: Always
        args: ["server"]
        securityContext:
          capabilities:
            add:
              - IPC_LOCK
        ports:
        - containerPort: 8200
          name: port8200
        volumeMounts:
        - mountPath: "/data/"
          name: data
        env:
<<<<<<< HEAD
          - name: VAULT_ADDR
            value: http://127.0.0.1:8200

          - name: VAULT_API_ADDR
            value: http://127.0.0.1:8200
=======
        - name: VAULT_ADDR
          value: "http://127.0.0.1:8200"

        - name: VAULT_API_ADDR
          value: "http://127.0.0.1:8200"
>>>>>>> 09912d04
      volumes:
      - persistentVolumeClaim:
          claimName: vault-plugin-secrets
        name: data<|MERGE_RESOLUTION|>--- conflicted
+++ resolved
@@ -67,19 +67,11 @@
         - mountPath: "/data/"
           name: data
         env:
-<<<<<<< HEAD
-          - name: VAULT_ADDR
-            value: http://127.0.0.1:8200
-
-          - name: VAULT_API_ADDR
-            value: http://127.0.0.1:8200
-=======
         - name: VAULT_ADDR
           value: "http://127.0.0.1:8200"
 
         - name: VAULT_API_ADDR
           value: "http://127.0.0.1:8200"
->>>>>>> 09912d04
       volumes:
       - persistentVolumeClaim:
           claimName: vault-plugin-secrets
