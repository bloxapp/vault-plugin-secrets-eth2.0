--- conflicted
+++ resolved
@@ -27,16 +27,10 @@
 
 sleep 5
 if [ "$UNSEAL" = "true" ]; then
-<<<<<<< HEAD
   /bin/sh /vault/config/vault-init.sh
   /bin/sh /vault/config/vault-unseal.sh
   /bin/sh /vault/config/vault-policies.sh
   /bin/sh /vault/config/vault-plugin.sh
-=======
-  /vault/config/vault-init.sh
-  /vault/config/vault-unseal.sh
-  /vault/config/vault-plugin.sh
->>>>>>> b8f96bfd
 fi
 
 sleep 356000d