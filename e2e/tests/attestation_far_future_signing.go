package tests

import (
	"encoding/hex"
	"fmt"
	"testing"

	eth "github.com/prysmaticlabs/ethereumapis/eth/v1alpha1"
	validatorpb "github.com/prysmaticlabs/prysm/proto/validator/accounts/v2"

	"github.com/bloxapp/eth2-key-manager/core"
	"github.com/stretchr/testify/require"

	"github.com/bloxapp/key-vault/e2e"
	"github.com/bloxapp/key-vault/e2e/shared"
)

// AttestationFarFutureSigning tests sign attestation endpoint with future signing.
type AttestationFarFutureSigning struct {
}

// Name returns the name of the test.
func (test *AttestationFarFutureSigning) Name() string {
	return "Test far future attestation (source and target) signing"
}

// Run run the test.
func (test *AttestationFarFutureSigning) Run(t *testing.T) {
	setup := e2e.Setup(t)

	// setup vault with db
	storage := setup.UpdateStorage(t, core.PyrmontNetwork, true, core.HDWallet, nil)
	account := shared.RetrieveAccount(t, storage)
	require.NotNil(t, account)
	pubKeyBytes := account.ValidatorPublicKey()

	expectedSourceErr := fmt.Sprintf("map[string]interface {}{\"errors\":[]interface {}{\"1 error occurred:\\n\\t* failed to sign: source epoch too far into the future\\n\\n\"}}")
	expectedTargetErr := fmt.Sprintf("map[string]interface {}{\"errors\":[]interface {}{\"1 error occurred:\\n\\t* failed to sign: target epoch too far into the future\\n\\n\"}}")

<<<<<<< HEAD
	test.testFarFuture(t, setup, pubKeyBytes, 300000, 78, expectedSourceErr)     // far future source
	test.testFarFuture(t, setup, pubKeyBytes, 77, 300000, expectedTargetErr)     // far future target
	test.testFarFuture(t, setup, pubKeyBytes, 300000, 300000, expectedTargetErr) // far future both
=======
	currentEpoch := core.PyrmontNetwork.EstimatedCurrentEpoch()
	futureEpoch := core.PyrmontNetwork.EstimatedCurrentEpoch() + 1000
	test.testFarFuture(t, setup, pubKeyBytes, futureEpoch, currentEpoch, expectedSourceErr) // far future source
	test.testFarFuture(t, setup, pubKeyBytes, currentEpoch, futureEpoch, expectedTargetErr) // far future target
	test.testFarFuture(t, setup, pubKeyBytes, futureEpoch, futureEpoch, expectedTargetErr)  // far future both
>>>>>>> 053e53c2
}

func (test *AttestationFarFutureSigning) testFarFuture(
	t *testing.T,
	setup *e2e.BaseSetup,
	pubKeyBytes []byte,
	source uint64,
	target uint64,
	expectedErr string,
) {
	att := &eth.AttestationData{
		Slot:            core.PyrmontNetwork.EstimatedCurrentSlot() + 1000,
		CommitteeIndex:  2,
		BeaconBlockRoot: _byteArray32("7b5679277ca45ea74e1deebc9d3e8c0e7d6c570b3cfaf6884be144a81dac9a0e"),
		Source: &eth.Checkpoint{
			Epoch: source,
			Root:  _byteArray32("7402fdc1ce16d449d637c34a172b349a12b2bae8d6d77e401006594d8057c33d"),
		},
		Target: &eth.Checkpoint{
			Epoch: target,
			Root:  _byteArray32("17959acc370274756fa5e9fdd7e7adf17204f49cc8457e49438c42c4883cbfb0"),
		},
	}
	domain := _byteArray32("01000000f071c66c6561d0b939feb15f513a019d99a84bd85635221e3ad42dac")

	// Send sign attestation request
	req, err := test.serializedReq(pubKeyBytes, nil, domain, att)
	require.NoError(t, err)
	_, err = setup.Sign("sign", req, core.PyrmontNetwork)
	require.NotNil(t, err)
	require.EqualError(t, err, expectedErr, fmt.Sprintf("actual: %s\n", err.Error()))
}

func (test *AttestationFarFutureSigning) serializedReq(pk, root, domain []byte, attestation *eth.AttestationData) (map[string]interface{}, error) {
	req := &validatorpb.SignRequest{
		PublicKey:       pk,
		SigningRoot:     root,
		SignatureDomain: domain,
		Object:          &validatorpb.SignRequest_AttestationData{AttestationData: attestation},
	}

	byts, err := req.Marshal()
	if err != nil {
		return nil, err
	}
	return map[string]interface{}{
		"sign_req": hex.EncodeToString(byts),
	}, nil
}<|MERGE_RESOLUTION|>--- conflicted
+++ resolved
@@ -37,17 +37,11 @@
 	expectedSourceErr := fmt.Sprintf("map[string]interface {}{\"errors\":[]interface {}{\"1 error occurred:\\n\\t* failed to sign: source epoch too far into the future\\n\\n\"}}")
 	expectedTargetErr := fmt.Sprintf("map[string]interface {}{\"errors\":[]interface {}{\"1 error occurred:\\n\\t* failed to sign: target epoch too far into the future\\n\\n\"}}")
 
-<<<<<<< HEAD
-	test.testFarFuture(t, setup, pubKeyBytes, 300000, 78, expectedSourceErr)     // far future source
-	test.testFarFuture(t, setup, pubKeyBytes, 77, 300000, expectedTargetErr)     // far future target
-	test.testFarFuture(t, setup, pubKeyBytes, 300000, 300000, expectedTargetErr) // far future both
-=======
 	currentEpoch := core.PyrmontNetwork.EstimatedCurrentEpoch()
 	futureEpoch := core.PyrmontNetwork.EstimatedCurrentEpoch() + 1000
 	test.testFarFuture(t, setup, pubKeyBytes, futureEpoch, currentEpoch, expectedSourceErr) // far future source
 	test.testFarFuture(t, setup, pubKeyBytes, currentEpoch, futureEpoch, expectedTargetErr) // far future target
 	test.testFarFuture(t, setup, pubKeyBytes, futureEpoch, futureEpoch, expectedTargetErr)  // far future both
->>>>>>> 053e53c2
 }
 
 func (test *AttestationFarFutureSigning) testFarFuture(
