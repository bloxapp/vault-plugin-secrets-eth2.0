--- conflicted
+++ resolved
@@ -3,10 +3,7 @@
 import (
 	"context"
 	"encoding/hex"
-<<<<<<< HEAD
-=======
 	"sync"
->>>>>>> f35bf7c1
 
 	vault "github.com/bloxapp/eth2-key-manager"
 	"github.com/bloxapp/eth2-key-manager/signer"
@@ -65,28 +62,6 @@
 		return nil, errors.Wrap(err, "failed to unmarshal sign request SSZ")
 	}
 
-<<<<<<< HEAD
-	protector := slashingprotection.NewNormalProtection(storage)
-	var simpleSigner signer.ValidatorSigner = signer.NewSimpleSigner(wallet, protector, storage.Network())
-
-	var sig []byte
-	switch t := signReq.GetObject().(type) {
-	case *v2.SignRequest_Block:
-		sig, err = simpleSigner.SignBeaconBlock(t.Block, signReq.SignatureDomain, signReq.PublicKey)
-	case *v2.SignRequest_AttestationData:
-		sig, err = simpleSigner.SignBeaconAttestation(t.AttestationData, signReq.SignatureDomain, signReq.PublicKey)
-	case *v2.SignRequest_Slot:
-		sig, err = simpleSigner.SignSlot(t.Slot, signReq.SignatureDomain, signReq.PublicKey)
-	case *v2.SignRequest_Epoch:
-		sig, err = simpleSigner.SignEpoch(t.Epoch, signReq.SignatureDomain, signReq.PublicKey)
-	case *v2.SignRequest_AggregateAttestationAndProof:
-		sig, err = simpleSigner.SignAggregateAndProof(t.AggregateAttestationAndProof, signReq.SignatureDomain, signReq.PublicKey)
-	default:
-		return nil, errors.Errorf("sign request: not supported")
-	}
-
-	if err != nil {
-=======
 	var sig []byte
 	if err := b.lock(signReq.GetPublicKey(), func() error {
 		// bring up KeyVault and wallet
@@ -125,7 +100,6 @@
 
 		return err
 	}); err != nil {
->>>>>>> f35bf7c1
 		return nil, errors.Wrap(err, "failed to sign")
 	}
 
