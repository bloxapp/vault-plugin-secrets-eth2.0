--- conflicted
+++ resolved
@@ -169,9 +169,6 @@
 	options := vault.KeyVaultOptions{}
 	options.SetStorage(storage)
 
-<<<<<<< HEAD
-	// Parse request data.
-=======
 	kv, err := vault.OpenKeyVault(&options)
 	if err != nil {
 		return nil, errors.Wrap(err, "failed to open key vault")
@@ -195,7 +192,6 @@
 	}
 	defer lock.UnLock()
 
->>>>>>> 430e4e2d
 	publicKey := data.Get("public_key").(string)
 	domain := data.Get("domain").(string)
 	slot := data.Get("slot").(int)
@@ -235,25 +231,6 @@
 	if err != nil {
 		return nil, errors.Wrap(err, "failed to HEX decode target root")
 	}
-
-	kv, err := vault.OpenKeyVault(&options)
-	if err != nil {
-		return nil, errors.Wrap(err, "failed to open key vault")
-	}
-
-	wallet, err := kv.Wallet()
-	if err != nil {
-		return nil, errors.Wrap(err, "failed to retrieve wallet")
-	}
-
-	wallet.AccountByPublicKey(publicKey)
-
-	// Try to lock signature lock, if it fails return error
-	lock := NewDBLock(wallet.ID(), req.Storage)
-	if err := lock.Lock(); err != nil {
-		return nil, err
-	}
-	defer lock.UnLock()
 
 	protector := slashing_protection.NewNormalProtection(storage)
 	var signer validator_signer.ValidatorSigner = validator_signer.NewSimpleSigner(wallet, protector)
