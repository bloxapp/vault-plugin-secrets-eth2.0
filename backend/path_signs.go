--- conflicted
+++ resolved
@@ -243,14 +243,6 @@
 		return nil, errors.Wrap(err, "failed to HEX decode target root")
 	}
 
-<<<<<<< HEAD
-=======
-	// Check if the given slot came in time
-	if !b.isSlotTime(storage.Network(), slot) {
-		return nil, errors.Wrap(err, "it's not a slot time")
-	}
-
->>>>>>> 13fbd907
 	protector := slashing_protection.NewNormalProtection(storage)
 	var signer validator_signer.ValidatorSigner = validator_signer.NewSimpleSigner(wallet, protector, storage.Network())
 
@@ -360,14 +352,6 @@
 		return nil, errors.Wrap(err, "failed to HEX decode body root")
 	}
 
-<<<<<<< HEAD
-=======
-	// Check if the given slot came in time
-	if !b.isSlotTime(storage.Network(), slot) {
-		return nil, errors.Wrap(err, "it's not a slot time")
-	}
-
->>>>>>> 13fbd907
 	protector := slashing_protection.NewNormalProtection(storage)
 	var signer validator_signer.ValidatorSigner = validator_signer.NewSimpleSigner(wallet, protector, storage.Network())
 
