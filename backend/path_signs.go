package backend

import (
	"context"
	"encoding/hex"

	"github.com/bloxapp/eth2-key-manager/signer"

	v2 "github.com/prysmaticlabs/prysm/proto/validator/accounts/v2"

	vault "github.com/bloxapp/eth2-key-manager"
	"github.com/bloxapp/eth2-key-manager/core"
	"github.com/bloxapp/eth2-key-manager/slashing_protection"
	"github.com/hashicorp/vault/sdk/framework"
	"github.com/hashicorp/vault/sdk/logical"
	"github.com/pkg/errors"

	"github.com/bloxapp/key-vault/backend/store"
)

// Endpoints patterns
const (
	// SignAttestationPattern is the path pattern for sign attestation endpoint
	SignPattern = "accounts/sign"
)

func signsPaths(b *backend) []*framework.Path {
	return []*framework.Path{
		&framework.Path{
			Pattern:         SignPattern,
			HelpSynopsis:    "Sign",
			HelpDescription: `Sign`,
			Fields: map[string]*framework.FieldSchema{
				"sign_req": &framework.FieldSchema{
					Type:        framework.TypeString,
					Description: "SSZ Serialized sign request object",
					Default:     "",
				},
			},
			ExistenceCheck: b.pathExistenceCheck,
			Callbacks: map[logical.Operation]framework.OperationFunc{
				logical.CreateOperation: b.pathSign,
			},
		},
	}
}

func (b *backend) pathSign(ctx context.Context, req *logical.Request, data *framework.FieldData) (*logical.Response, error) {
	// Load config
	config, err := b.configured(ctx, req)
	if err != nil {
		return nil, errors.Wrap(err, "failed to get config")
	}

	// bring up KeyVault and wallet
	storage := store.NewHashicorpVaultStore(ctx, req.Storage, config.Network)
	options := vault.KeyVaultOptions{}
	options.SetStorage(storage)
	// Open wallet
	kv, err := vault.OpenKeyVault(&options)
	if err != nil {
		return nil, errors.Wrap(err, "failed to open key vault")
	}

	wallet, err := kv.Wallet()
	if err != nil {
		return nil, errors.Wrap(err, "failed to retrieve wallet")
	}

<<<<<<< HEAD
=======
	account, err := wallet.AccountByPublicKey(publicKey)
	if err != nil {
		if err == wallet_hd.ErrAccountNotFound {
			return b.notFoundResponse()
		}

		return nil, errors.Wrap(err, "failed to retrieve account")
	}

	// try to lock signature lock, if it fails return error
	lock := NewDBLock(account.ID(), req.Storage)
	defer lock.UnLock()
	if err := lock.Lock(); err != nil {
		return nil, err
	}

	// Decode public key
	publicKeyBytes, err := hex.DecodeString(publicKey)
	if err != nil {
		return nil, errors.Wrap(err, "failed to HEX decode public key")
	}

	// Decode domain
	domainBytes, err := hex.DecodeString(domain)
	if err != nil {
		return nil, errors.Wrap(err, "failed to HEX decode domain")
	}

	// Decode beacon block root
	beaconBlockRootBytes, err := hex.DecodeString(beaconBlockRoot)
	if err != nil {
		return nil, errors.Wrap(err, "failed to HEX decode beacon block root")
	}

	// Decode source root
	sourceRootBytes, err := hex.DecodeString(sourceRoot)
	if err != nil {
		return nil, errors.Wrap(err, "failed to HEX decode source root")
	}

	// Decode target root
	targetRootBytes, err := hex.DecodeString(targetRoot)
	if err != nil {
		return nil, errors.Wrap(err, "failed to HEX decode target root")
	}

	// Check if the given slot came in time
	if !b.isSlotTime(storage.Network(), slot) {
		return nil, errors.Wrap(err, "it's not a slot time")
	}

	protector := slashing_protection.NewNormalProtection(storage)
	var signer validator_signer.ValidatorSigner = validator_signer.NewSimpleSigner(wallet, protector)

	res, err := signer.SignBeaconAttestation(&v1.SignBeaconAttestationRequest{
		Id:     &v1.SignBeaconAttestationRequest_PublicKey{PublicKey: publicKeyBytes},
		Domain: domainBytes,
		Data: &v1.AttestationData{
			Slot:            uint64(slot),
			CommitteeIndex:  uint64(committeeIndex),
			BeaconBlockRoot: beaconBlockRootBytes,
			Source: &v1.Checkpoint{
				Epoch: uint64(sourceEpoch),
				Root:  sourceRootBytes,
			},
			Target: &v1.Checkpoint{
				Epoch: uint64(targetEpoch),
				Root:  targetRootBytes,
			},
		},
	})
	if err != nil {
		return nil, errors.Wrap(err, "failed to sign attestation")
	}

	return &logical.Response{
		Data: map[string]interface{}{
			"signature": hex.EncodeToString(res.GetSignature()),
		},
	}, nil
}

func (b *backend) pathSignProposal(ctx context.Context, req *logical.Request, data *framework.FieldData) (*logical.Response, error) {
	// Load config
	config, err := b.configured(ctx, req)
	if err != nil {
		return nil, errors.Wrap(err, "failed to get config")
	}

	// bring up KeyVault and wallet
	storage := store.NewHashicorpVaultStore(ctx, req.Storage, config.Network)
	options := vault.KeyVaultOptions{}
	options.SetStorage(storage)

>>>>>>> ac476b06
	// Parse request data
	reqEncoded := data.Get("sign_req").(string)
	reqByts, err := hex.DecodeString(reqEncoded)
	if err != nil {
		return nil, errors.Wrap(err, "failed to decode sign request hex")
	}
<<<<<<< HEAD
	signReq := &v2.SignRequest{}
	if err := signReq.Unmarshal(reqByts); err != nil {
		return nil, errors.Wrap(err, "failed to unmarshal sign request SSZ")
=======

	// Check if the given slot came in time
	if !b.isSlotTime(storage.Network(), slot) {
		return nil, errors.Wrap(err, "it's not a slot time")
>>>>>>> ac476b06
	}

	protector := slashing_protection.NewNormalProtection(storage)
	var signer signer.ValidatorSigner = signer.NewSimpleSigner(wallet, protector, storage.Network())

	var sig []byte
	switch t := signReq.GetObject().(type) {
	case *v2.SignRequest_Block:
		sig, err = signer.SignBeaconBlock(t.Block, signReq.SignatureDomain, signReq.PublicKey)
	case *v2.SignRequest_AttestationData:
		sig, err = signer.SignBeaconAttestation(t.AttestationData, signReq.SignatureDomain, signReq.PublicKey)
	case *v2.SignRequest_Slot:
		sig, err = signer.SignSlot(t.Slot, signReq.SignatureDomain, signReq.PublicKey)
	case *v2.SignRequest_Epoch:
		sig, err = signer.SignEpoch(t.Epoch, signReq.SignatureDomain, signReq.PublicKey)
	case *v2.SignRequest_AggregateAttestationAndProof:
		sig, err = signer.SignAggregateAndProof(t.AggregateAttestationAndProof, signReq.SignatureDomain, signReq.PublicKey)

	default:
		err = errors.Errorf("sign request: not supported")
	}

	if err != nil {
		return nil, errors.Wrap(err, "failed to sign")
	}

	return &logical.Response{
		Data: map[string]interface{}{
			"signature": hex.EncodeToString(sig),
		},
	}, nil
<<<<<<< HEAD
=======
}

func (b *backend) isSlotTime(network core.Network, slot int) bool {
	timeSinceGenesisStart := uint64(slot) * 12
	start := network.GenesisTime().Add(time.Duration(timeSinceGenesisStart) * time.Second)
	left := start.Sub(time.Now().UTC())

	// Deviation = seconds per one slot, that's should be enough
	deviation := time.Minute

	return left < deviation || left > -deviation
>>>>>>> ac476b06
}<|MERGE_RESOLUTION|>--- conflicted
+++ resolved
@@ -67,119 +67,16 @@
 		return nil, errors.Wrap(err, "failed to retrieve wallet")
 	}
 
-<<<<<<< HEAD
-=======
-	account, err := wallet.AccountByPublicKey(publicKey)
-	if err != nil {
-		if err == wallet_hd.ErrAccountNotFound {
-			return b.notFoundResponse()
-		}
-
-		return nil, errors.Wrap(err, "failed to retrieve account")
-	}
-
-	// try to lock signature lock, if it fails return error
-	lock := NewDBLock(account.ID(), req.Storage)
-	defer lock.UnLock()
-	if err := lock.Lock(); err != nil {
-		return nil, err
-	}
-
-	// Decode public key
-	publicKeyBytes, err := hex.DecodeString(publicKey)
-	if err != nil {
-		return nil, errors.Wrap(err, "failed to HEX decode public key")
-	}
-
-	// Decode domain
-	domainBytes, err := hex.DecodeString(domain)
-	if err != nil {
-		return nil, errors.Wrap(err, "failed to HEX decode domain")
-	}
-
-	// Decode beacon block root
-	beaconBlockRootBytes, err := hex.DecodeString(beaconBlockRoot)
-	if err != nil {
-		return nil, errors.Wrap(err, "failed to HEX decode beacon block root")
-	}
-
-	// Decode source root
-	sourceRootBytes, err := hex.DecodeString(sourceRoot)
-	if err != nil {
-		return nil, errors.Wrap(err, "failed to HEX decode source root")
-	}
-
-	// Decode target root
-	targetRootBytes, err := hex.DecodeString(targetRoot)
-	if err != nil {
-		return nil, errors.Wrap(err, "failed to HEX decode target root")
-	}
-
-	// Check if the given slot came in time
-	if !b.isSlotTime(storage.Network(), slot) {
-		return nil, errors.Wrap(err, "it's not a slot time")
-	}
-
-	protector := slashing_protection.NewNormalProtection(storage)
-	var signer validator_signer.ValidatorSigner = validator_signer.NewSimpleSigner(wallet, protector)
-
-	res, err := signer.SignBeaconAttestation(&v1.SignBeaconAttestationRequest{
-		Id:     &v1.SignBeaconAttestationRequest_PublicKey{PublicKey: publicKeyBytes},
-		Domain: domainBytes,
-		Data: &v1.AttestationData{
-			Slot:            uint64(slot),
-			CommitteeIndex:  uint64(committeeIndex),
-			BeaconBlockRoot: beaconBlockRootBytes,
-			Source: &v1.Checkpoint{
-				Epoch: uint64(sourceEpoch),
-				Root:  sourceRootBytes,
-			},
-			Target: &v1.Checkpoint{
-				Epoch: uint64(targetEpoch),
-				Root:  targetRootBytes,
-			},
-		},
-	})
-	if err != nil {
-		return nil, errors.Wrap(err, "failed to sign attestation")
-	}
-
-	return &logical.Response{
-		Data: map[string]interface{}{
-			"signature": hex.EncodeToString(res.GetSignature()),
-		},
-	}, nil
-}
-
-func (b *backend) pathSignProposal(ctx context.Context, req *logical.Request, data *framework.FieldData) (*logical.Response, error) {
-	// Load config
-	config, err := b.configured(ctx, req)
-	if err != nil {
-		return nil, errors.Wrap(err, "failed to get config")
-	}
-
-	// bring up KeyVault and wallet
-	storage := store.NewHashicorpVaultStore(ctx, req.Storage, config.Network)
-	options := vault.KeyVaultOptions{}
-	options.SetStorage(storage)
-
->>>>>>> ac476b06
 	// Parse request data
 	reqEncoded := data.Get("sign_req").(string)
 	reqByts, err := hex.DecodeString(reqEncoded)
 	if err != nil {
 		return nil, errors.Wrap(err, "failed to decode sign request hex")
 	}
-<<<<<<< HEAD
+  
 	signReq := &v2.SignRequest{}
 	if err := signReq.Unmarshal(reqByts); err != nil {
 		return nil, errors.Wrap(err, "failed to unmarshal sign request SSZ")
-=======
-
-	// Check if the given slot came in time
-	if !b.isSlotTime(storage.Network(), slot) {
-		return nil, errors.Wrap(err, "it's not a slot time")
->>>>>>> ac476b06
 	}
 
 	protector := slashing_protection.NewNormalProtection(storage)
@@ -211,18 +108,4 @@
 			"signature": hex.EncodeToString(sig),
 		},
 	}, nil
-<<<<<<< HEAD
-=======
-}
-
-func (b *backend) isSlotTime(network core.Network, slot int) bool {
-	timeSinceGenesisStart := uint64(slot) * 12
-	start := network.GenesisTime().Add(time.Duration(timeSinceGenesisStart) * time.Second)
-	left := start.Sub(time.Now().UTC())
-
-	// Deviation = seconds per one slot, that's should be enough
-	deviation := time.Minute
-
-	return left < deviation || left > -deviation
->>>>>>> ac476b06
 }