--- conflicted
+++ resolved
@@ -3,10 +3,6 @@
 import (
 	"context"
 	"fmt"
-<<<<<<< HEAD
-=======
-
->>>>>>> 13fbd907
 	"github.com/bloxapp/eth2-key-manager/core"
 	"github.com/hashicorp/vault/sdk/framework"
 	"github.com/hashicorp/vault/sdk/logical"
@@ -21,11 +17,7 @@
 
 // Config contains the configuration for each mount
 type Config struct {
-<<<<<<< HEAD
-	Network     core.Network `json:"network"`
-=======
 	Network core.Network `json:"network"`
->>>>>>> 13fbd907
 }
 
 func configPaths(b *backend) []*framework.Path {
@@ -60,11 +52,7 @@
 	network := data.Get("network").(string)
 
 	configBundle := Config{
-<<<<<<< HEAD
-		Network:     core.NetworkFromString(network),
-=======
 		Network: core.NetworkFromString(network),
->>>>>>> 13fbd907
 	}
 
 	// Create storage entry
@@ -81,11 +69,7 @@
 	// Return the secret
 	return &logical.Response{
 		Data: map[string]interface{}{
-<<<<<<< HEAD
-			"network":      configBundle.Network,
-=======
 			"network": configBundle.Network,
->>>>>>> 13fbd907
 		},
 	}, nil
 }
@@ -104,11 +88,7 @@
 	// Return the secret
 	return &logical.Response{
 		Data: map[string]interface{}{
-<<<<<<< HEAD
-			"network":      configBundle.Network,
-=======
 			"network": configBundle.Network,
->>>>>>> 13fbd907
 		},
 	}, nil
 }
