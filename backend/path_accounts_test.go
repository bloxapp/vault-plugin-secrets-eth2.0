--- conflicted
+++ resolved
@@ -35,11 +35,7 @@
 
 func setupBaseStorage(t *testing.T, req *logical.Request) {
 	entry, err := logical.StorageEntryJSON("config", Config{
-<<<<<<< HEAD
 		Network:     core.PyrmontNetwork,
-=======
-		Network: core.MainNetwork,
->>>>>>> 1087381f
 	})
 	require.NoError(t, err)
 	req.Storage.Put(context.Background(), entry)
